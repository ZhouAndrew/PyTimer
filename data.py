--- conflicted
+++ resolved
@@ -332,10 +332,6 @@
         ``required_attitude`` is accepted as a deprecated keyword for
         backwards compatibility.
         """
-<<<<<<< HEAD
-        if required_attitude is None or len(required_attitude) == 0:
-            cur = self._execute_read_with_retry(f"SELECT id FROM {self._table_name}")
-=======
 
         if required_attributes is None:
             required_attributes = kwargs.pop("required_attitude", None)
@@ -345,7 +341,7 @@
 
         if required_attributes is None or len(required_attributes) == 0:
             cur = self._execute_read_with_retry(f"SELECT id FROM {self.TABLE_NAME}")
->>>>>>> 761b9802
+
             return tuple(row[0] for row in cur.fetchall())
 
         if not isinstance(required_attributes, dict):
