--- conflicted
+++ resolved
@@ -248,7 +248,6 @@
             # If a timer finished, update tracking_task
             self.new_tracking_task()
 
-<<<<<<< HEAD
     def new_tracking_task(self) -> None:
         """Start waiting on the next timer about to finish.
 
@@ -256,10 +255,6 @@
         and the proxy simply idles until a new timer is created.
         """
 
-        self.the_closest_timers = self._manager.timers_about_finishing()
-        # When no timers are active, stop tracking.
-=======
-    def new_tracking_task(self):
         """Start waiting for the next timer to finish.
 
         If there are no running timers any existing waiting task is
@@ -268,7 +263,13 @@
         complete.
         """
         self.the_closest_timers = self._manager.timers_about_finishing()
->>>>>>> cabb35a9
+        if not self.the_closest_timers:
+            if self.task is not None:
+                self.task.cancel()
+                self.task = None
+            return
+
+        # When no timers are active, stop tracking.
         if not self.the_closest_timers:
             if self.task is not None:
                 self.task.cancel()
